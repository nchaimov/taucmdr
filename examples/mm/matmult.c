/******************************************************************************
*   OpenMp Example - Matrix Multiply - C Version
*   Demonstrates a matrix multiply using OpenMP.
*
*   Modified from here:
*   https://computing.llnl.gov/tutorials/openMP/samples/C/omp_mm.c
*
*   For  PAPI_FP_INS, the exclusive count for the event:
*   for (null) [OpenMP location: file:matmult.c ]
*   should be  2E+06 / Number of Threads
******************************************************************************/
#include <stdio.h>
#include <stdlib.h>

#include "matmult_initialize.h"

#ifdef TAU_MPI
int provided;
#include <mpi.h>
/* NOTE: MPI is just used to spawn multiple copies of the kernel to different ranks.
This is not a parallel implementation */
#endif /* TAU_MPI */

#ifdef PTHREADS
#include <pthread.h>
#include <unistd.h>
#include <errno.h>
/*** NOTE THE ATTR INITIALIZER HERE! ***/
pthread_mutex_t mutexsum;
#endif /* PTHREADS */

#ifndef MATRIX_SIZE
#define MATRIX_SIZE 512
#endif

#define NRA MATRIX_SIZE                 /* number of rows in matrix A */
#define NCA MATRIX_SIZE                 /* number of columns in matrix A */
#define NCB MATRIX_SIZE                 /* number of columns in matrix B */

<<<<<<< HEAD
=======

>>>>>>> 8a9c22fb
double** allocateMatrix(int rows, int cols) {
  int i;
  double **matrix = (double**)malloc((sizeof(double*)) * rows);
  for (i=0; i<rows; i++) {
    matrix[i] = (double*)malloc((sizeof(double)) * cols);
  }
  return matrix;
}

void freeMatrix(double** matrix, int rows, int cols) {
  int i;
  for (i=0; i<rows; i++) {
    free(matrix[i]);
  }
  free(matrix);
}

#ifdef APP_USE_INLINE_MULTIPLY
__inline double multiply(double a, double b) {
	return a * b;
}
#endif /* APP_USE_INLINE_MULTIPLY */

#if 0
// cols_a and rows_b are the same value
void compute_nested(double **a, double **b, double **c, int rows_a, int cols_a, int cols_b) {
  int i,j,k;
  double tmp = 0.0;
//num_threads(2)
#pragma omp parallel private(i) shared(a,b,c)
  {
    /*** Do matrix multiply sharing iterations on outer loop ***/
    /*** Display who does which iterations for demonstration purposes ***/
#pragma omp for nowait schedule(dynamic,1)
    for (i=0; i<rows_a; i++) {
//num_threads(2)
#pragma omp parallel private(i,j,k) shared(a,b,c)
      {
#pragma omp for nowait schedule(dynamic,1)
        for (k=0; k<cols_a; k++) {
          for(j=0; j<cols_b; j++) {
#ifdef APP_USE_INLINE_MULTIPLY
              c[i][j] += multiply(a[i][k], b[k][j]);
#else
              tmp = a[i][k];
			  tmp = tmp * b[k][j];
              c[i][j] += tmp;
#endif
            }
          }
      }
    }
  }   /*** End of parallel region ***/
}
#endif

// cols_a and rows_b are the same value
void compute(double **a, double **b, double **c, int rows_a, int cols_a, int cols_b) {
  int i,j,k;
#pragma omp parallel private(i,j,k) shared(a,b,c)
  {
    /*** Do matrix multiply sharing iterations on outer loop ***/
    /*** Display who does which iterations for demonstration purposes ***/
#pragma omp for nowait
    for (i=0; i<rows_a; i++) {
      for(j=0; j<cols_b; j++) {
        for (k=0; k<cols_a; k++) {
#ifdef APP_USE_INLINE_MULTIPLY
          c[i][j] += multiply(a[i][k], b[k][j]);
#else /* APP_USE_INLINE_MULTIPLY */
          c[i][j] += a[i][k] * b[k][j];
#endif /* APP_USE_INLINE_MULTIPLY */
        }
      }
    }
  }   /*** End of parallel region ***/
}

void compute_interchange(double **a, double **b, double **c, int rows_a, int cols_a, int cols_b) {
  int i,j,k;
#pragma omp parallel private(i,j,k) shared(a,b,c)
  {
    /*** Do matrix multiply sharing iterations on outer loop ***/
    /*** Display who does which iterations for demonstration purposes ***/
#pragma omp for nowait
    for (i=0; i<rows_a; i++) {
      for (k=0; k<cols_a; k++) {
        for(j=0; j<cols_b; j++) {
#ifdef APP_USE_INLINE_MULTIPLY
          c[i][j] += multiply(a[i][k], b[k][j]);
#else /* APP_USE_INLINE_MULTIPLY */
          c[i][j] += a[i][k] * b[k][j];
#endif /* APP_USE_INLINE_MULTIPLY */
        }
      }
    }
  }   /*** End of parallel region ***/
}

double do_work(void) {
  double **a,           /* matrix A to be multiplied */
  **b,           /* matrix B to be multiplied */
  **c;           /* result matrix C */
  a = allocateMatrix(NRA, NCA);
  b = allocateMatrix(NCA, NCB);
  c = allocateMatrix(NRA, NCB);

/*** Spawn a parallel region explicitly scoping all variables ***/

  initialize(a, NRA, NCA);
  initialize(b, NCA, NCB);
  initialize(c, NRA, NCB);

  compute(a, b, c, NRA, NCA, NCB);
#if defined(TAU_OPENMP)
#if 0
  //if (omp_get_nested()) {
    compute_nested(a, b, c, NRA, NCA, NCB);
  //}
#endif
#endif
#ifdef TAU_MPI
  if (provided == MPI_THREAD_MULTIPLE) {
    printf("provided is MPI_THREAD_MULTIPLE\n");
  } else if (provided == MPI_THREAD_FUNNELED) {
    printf("provided is MPI_THREAD_FUNNELED\n");
  }
#endif /* TAU_MPI */
  compute_interchange(a, b, c, NRA, NCA, NCB);

  double result = c[0][1];

  freeMatrix(a, NRA, NCA);
  freeMatrix(b, NCA, NCB);
  freeMatrix(c, NCA, NCB);

  return result;
}

#ifdef PTHREADS
int busy_sleep() {
  int i, sum = 0;
  for (i = 0 ; i < 100000000 ; i++) {
    sum = sum+i;
  }
  return sum;
}

void * threaded_func(void *data)
{
  int rc;
  int sum = 0;
  // compute
  do_work();

#ifdef APP_DO_LOCK_TEST
  // test locking - sampling should catch this
  if ((rc = pthread_mutex_lock(&mutexsum)) != 0)
  {
    errno = rc;
    perror("thread lock error");
    exit(1);
  }
  fprintf(stderr,"Thread 'sleeping'...\n"); fflush(stderr);
  sum += busy_sleep();
  fprintf(stderr,"Thread 'awake'...\n"); fflush(stderr);
  if ((rc = pthread_mutex_unlock(&mutexsum)) != 0)
  {
    errno = rc;
    perror("thread unlock error");
    exit(1);
  }
  pthread_exit((void*) 0);
  //return NULL;
#endif // APP_DO_LOCK_TEST
}
#endif // PTHREADS

int main (int argc, char *argv[])
{

#ifdef PTHREADS
  int ret;
  pthread_attr_t  attr;
  pthread_t       tid1, tid2, tid3;
  pthread_mutexattr_t Attr;
  pthread_mutexattr_init(&Attr);
  pthread_mutexattr_settype(&Attr, PTHREAD_MUTEX_ERRORCHECK);
  if (pthread_mutex_init(&mutexsum, &Attr)) {
   printf("Error while using pthread_mutex_init\n");
  }
#endif /* PTHREADS */

#ifdef TAU_MPI
  int rc = MPI_SUCCESS;
#if defined(PTHREADS)
  rc = MPI_Init_thread(&argc, &argv, MPI_THREAD_MULTIPLE, &provided);
  printf("MPI_Init_thread: provided = %d, MPI_THREAD_MULTIPLE=%d\n", provided, MPI_THREAD_MULTIPLE);
#elif defined(TAU_OPENMP)
  rc = MPI_Init_thread(&argc, &argv, MPI_THREAD_FUNNELED, &provided);
  printf("MPI_Init_thread: provided = %d, MPI_THREAD_FUNNELED=%d\n", provided, MPI_THREAD_FUNNELED);
#else
  rc = MPI_Init(&argc, &argv);
#endif /* THREADS */
  if (rc != MPI_SUCCESS) {
    char *errorstring;
    int length = 0;
    MPI_Error_string(rc, errorstring, &length);
    printf("Error: MPI_Init failed, rc = %d\n%s\n", rc, errorstring);
    exit(1);
  }
#endif /* TAU_MPI */

#ifdef PTHREADS
  if (ret = pthread_create(&tid1, NULL, threaded_func, NULL) )
  {
    printf("Error: pthread_create (1) fails ret = %d\n", ret);
    exit(1);
  }

  if (ret = pthread_create(&tid2, NULL, threaded_func, NULL) )
  {
    printf("Error: pthread_create (2) fails ret = %d\n", ret);
    exit(1);
  }

  if (ret = pthread_create(&tid3, NULL, threaded_func, NULL) )
  {
    printf("Error: pthread_create (3) fails ret = %d\n", ret);
    exit(1);
  }

#endif /* PTHREADS */

/* On thread 0: */
  int i;
  //for (i = 0 ; i < 100 ; i++) {
  do_work();
  //}

#ifdef PTHREADS
  if (ret = pthread_join(tid1, NULL) )
  {
    printf("Error: pthread_join (1) fails ret = %d\n", ret);
    exit(1);
  }

  if (ret = pthread_join(tid2, NULL) )
  {
    printf("Error: pthread_join (2) fails ret = %d\n", ret);
    exit(1);
  }

  if (ret = pthread_join(tid3, NULL) )
  {
    printf("Error: pthread_join (3) fails ret = %d\n", ret);
    exit(1);
  }

  pthread_mutex_destroy(&mutexsum);
#endif /* PTHREADS */

#ifdef TAU_MPI
  MPI_Finalize();
#endif /* TAU_MPI */
  printf ("Done.\n");

  return 0;
}
<|MERGE_RESOLUTION|>--- conflicted
+++ resolved
@@ -37,10 +37,6 @@
 #define NCA MATRIX_SIZE                 /* number of columns in matrix A */
 #define NCB MATRIX_SIZE                 /* number of columns in matrix B */
 
-<<<<<<< HEAD
-=======
-
->>>>>>> 8a9c22fb
 double** allocateMatrix(int rows, int cols) {
   int i;
   double **matrix = (double**)malloc((sizeof(double*)) * rows);
