"""
@file
@author John C. Linford (jlinford@paratools.com)
@version 1.0

@brief

This file is part of the TAU Performance System

@section COPYRIGHT

Copyright (c) 2013, ParaTools, Inc.
All rights reserved.

Redistribution and use in source and binary forms, with or without 
modification, are permitted provided that the following conditions are met:
 (1) Redistributions of source code must retain the above copyright notice, 
     this list of conditions and the following disclaimer.
 (2) Redistributions in binary form must reproduce the above copyright notice, 
     this list of conditions and the following disclaimer in the documentation 
     and/or other materials provided with the distribution.
 (3) Neither the name of ParaTools, Inc. nor the names of its contributors may 
     be used to endorse or promote products derived from this software without 
     specific prior written permission.

THIS SOFTWARE IS PROVIDED BY THE COPYRIGHT HOLDERS AND CONTRIBUTORS "AS IS" 
AND ANY EXPRESS OR IMPLIED WARRANTIES, INCLUDING, BUT NOT LIMITED TO, THE 
IMPLIED WARRANTIES OF MERCHANTABILITY AND FITNESS FOR A PARTICULAR PURPOSE ARE 
DISCLAIMED. IN NO EVENT SHALL THE COPYRIGHT HOLDER OR CONTRIBUTORS BE LIABLE 
FOR ANY DIRECT, INDIRECT, INCIDENTAL, SPECIAL, EXEMPLARY, OR CONSEQUENTIAL 
DAMAGES (INCLUDING, BUT NOT LIMITED TO, PROCUREMENT OF SUBSTITUTE GOODS OR 
SERVICES; LOSS OF USE, DATA, OR PROFITS; OR BUSINESS INTERRUPTION) HOWEVER 
CAUSED AND ON ANY THEORY OF LIABILITY, WHETHER IN CONTRACT, STRICT LIABILITY, 
OR TORT (INCLUDING NEGLIGENCE OR OTHERWISE) ARISING IN ANY WAY OUT OF THE USE 
OF THIS SOFTWARE, EVEN IF ADVISED OF THE POSSIBILITY OF SUCH DAMAGE.
"""

# System modules
import os
import string
import platform
import subprocess

# TAU modules
<<<<<<< HEAD
import cf.tau
import cf.pdt
import cf.bfd
import cf.libunwind
=======
>>>>>>> 99748586
import logger
import controller as ctl
import arguments as args


LOGGER = logger.getLogger(__name__)


def defaultHostOS():
  """
  Detect the default host operating system
  """
  return platform.system()

def defaultHostArch():
    """
    Use TAU's archfind script to detect the host target architecture
    """
    here = os.path.dirname(os.path.realpath(__file__))
    cmd = os.path.join(os.path.dirname(here), 'util', 'archfind', 'archfind')
    return subprocess.check_output(cmd).strip()

def defaultDeviceArch():
  """
  Detect coprocessors
  """
  # TODO
  return None

def defaultCC():
  """
  Detect target's default C compiler
  """
  # TODO
  return 'gcc'

def defaultCXX():
  """
  Detect target's default C compiler
  """
  # TODO
  return 'g++'

def defaultFC():
  """
  Detect target's default C compiler
  """
  # TODO
  return 'gfortran'


class Target(ctl.Controller, ctl.ByName):
  """
  Target data model controller
  """
  
  attributes = {
    'projects': {
      'collection': 'Project',
      'via': 'targets'
    },
    'name': {
      'type': 'string',
      'unique': True,
      'argparse': {'help': 'Target configuration name',
                   'metavar': '<target_name>'}
    },
    'host_os': {
      'type': 'string',
      'required': True,
      'defaultsTo': defaultHostOS(),
      'argparse': {'flags': ('--host-os',),
                   'group': 'target system arguments',
                   'help': 'Host operating system',
                   'metavar': 'os'}
    },
    'host_arch': {
      'type': 'string',
      'required': True,
      'defaultsTo': defaultHostArch(),
      'argparse': {'flags': ('--host-arch',),
                   'group': 'target system arguments',
                   'help': 'Host architecture',
                   'metavar': 'arch'}
    },
    'device_arch': {
      'type': 'string',
      'defaultsTo': defaultDeviceArch(),
      'argparse': {'flags': ('--device-arch',),
                   'group': 'target system arguments',
                   'help': 'Coprocessor architecture',
                   'metavar': 'arch'}
    },
    'CC': {
      'model': 'Compiler',
      'required': True,
      'defaultsTo': defaultCC(),
      'argparse': {'flags': ('--cc',),
                   'group': 'compiler arguments',
                   'help': 'C Compiler',
                   'metavar': '<command>'}
    },
    'CXX': {
      'model': 'Compiler',
      'required': True,
      'defaultsTo': defaultCXX(),
      'argparse': {'flags': ('--cxx','--c++'),
                   'group': 'compiler arguments',
                   'help': 'C++ Compiler',
                   'metavar': '<command>'}
    },
    'FC': {
      'model': 'Compiler',
      'required': True,
      'defaultsTo': defaultFC(),
      'argparse': {'flags': ('--fc','--fortran'),
                   'group': 'compiler arguments',
                   'help': 'Fortran Compiler',
                   'metavar': '<command>'}
    },
    'cuda': {
      'type': 'string',
      'argparse': {'flags': ('--with-cuda',),
                   'group': 'software pacakge arguments',
                   'help': 'Path to NVIDIA CUDA installation',
                   'metavar': '<path>'}
    },
<<<<<<< HEAD
    'bfd': {
      'type': 'string',
      'argparse': (('--with-bfd',), 
                   {'help': 'URL or path to an existing BfD installation or archive file',
                    'metavar': '(<path>|<url>|"download")',
                    'dest': 'bfd',
                    'default': cf.bfd.DEFAULT_SOURCE})
    },
    'libunwind': {
      'type': 'string',
      'argparse': (('--with-libunwind',), 
                   {'help': 'URL or path to an existing LIBUNWIND installation or archive file',
                    'metavar': '(<path>|<url>|"download")',
                    'dest': 'libunwind',
                    'default': cf.libunwind.DEFAULT_SOURCE})
    },


=======
    'tau_source': {
      'type': 'string',
      'defaultsTo': 'download',
      'argparse': {'flags': ('--with-tau',),
                   'group': 'software pacakge arguments',
                   'help': 'URL or path to a TAU installation or archive file',
                   'metavar': '(<path>|<url>|"download")'}
    },
    'pdt_source': {
      'type': 'string',
      'defaultsTo': 'download',
      'argparse': {'flags': ('--with-pdt',),
                   'group': 'software pacakge arguments',
                   'help': 'URL or path to a PDT installation or archive file',
                   'metavar': '(<path>|<url>|"download")'}
    },
    'bfd_source': {
      'type': 'string',
      'defaultsTo': 'download',
      'argparse': {'flags': ('--with-bfd',),
                   'group': 'software pacakge arguments',
                   'help': 'URL or path to a BFD installation or archive file',
                   'metavar': '(<path>|<url>|"download")'}
    },
    'libunwind_source': {
      'type': 'string',
      'argparse': {'flags': ('--with-libunwind',),
                   'group': 'software pacakge arguments',
                   'help': 'URL or path to a libunwind installation or archive file',
                   'metavar': '(<path>|<url>|"download")'}
    }
>>>>>>> 99748586
  }
  
  _valid_name = set(string.digits + string.letters + '-_.')
  
  def onCreate(self):
    if set(self['name']) > Target._valid_name:
      raise ctl.ModelError('%r is not a valid target name.' % self['name'],
                           'Use only letters, numbers, dot (.), dash (-), and underscore (_).')<|MERGE_RESOLUTION|>--- conflicted
+++ resolved
@@ -42,13 +42,6 @@
 import subprocess
 
 # TAU modules
-<<<<<<< HEAD
-import cf.tau
-import cf.pdt
-import cf.bfd
-import cf.libunwind
-=======
->>>>>>> 99748586
 import logger
 import controller as ctl
 import arguments as args
@@ -176,26 +169,6 @@
                    'help': 'Path to NVIDIA CUDA installation',
                    'metavar': '<path>'}
     },
-<<<<<<< HEAD
-    'bfd': {
-      'type': 'string',
-      'argparse': (('--with-bfd',), 
-                   {'help': 'URL or path to an existing BfD installation or archive file',
-                    'metavar': '(<path>|<url>|"download")',
-                    'dest': 'bfd',
-                    'default': cf.bfd.DEFAULT_SOURCE})
-    },
-    'libunwind': {
-      'type': 'string',
-      'argparse': (('--with-libunwind',), 
-                   {'help': 'URL or path to an existing LIBUNWIND installation or archive file',
-                    'metavar': '(<path>|<url>|"download")',
-                    'dest': 'libunwind',
-                    'default': cf.libunwind.DEFAULT_SOURCE})
-    },
-
-
-=======
     'tau_source': {
       'type': 'string',
       'defaultsTo': 'download',
@@ -227,7 +200,6 @@
                    'help': 'URL or path to a libunwind installation or archive file',
                    'metavar': '(<path>|<url>|"download")'}
     }
->>>>>>> 99748586
   }
   
   _valid_name = set(string.digits + string.letters + '-_.')
