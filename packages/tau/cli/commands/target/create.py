# -*- coding: utf-8 -*-
#
# Copyright (c) 2015, ParaTools, Inc.
# All rights reserved.
#
# Redistribution and use in source and binary forms, with or without
# modification, are permitted provided that the following conditions are met:
# (1) Redistributions of source code must retain the above copyright notice,
#     this list of conditions and the following disclaimer.
# (2) Redistributions in binary form must reproduce the above copyright notice,
#     this list of conditions and the following disclaimer in the documentation
#     and/or other materials provided with the distribution.
# (3) Neither the name of ParaTools, Inc. nor the names of its contributors may
#     be used to endorse or promote products derived from this software without
#     specific prior written permission.
#
# THIS SOFTWARE IS PROVIDED BY THE COPYRIGHT HOLDERS AND CONTRIBUTORS "AS IS"
# AND ANY EXPRESS OR IMPLIED WARRANTIES, INCLUDING, BUT NOT LIMITED TO, THE
# IMPLIED WARRANTIES OF MERCHANTABILITY AND FITNESS FOR A PARTICULAR PURPOSE ARE
# DISCLAIMED. IN NO EVENT SHALL THE COPYRIGHT HOLDER OR CONTRIBUTORS BE LIABLE
# FOR ANY DIRECT, INDIRECT, INCIDENTAL, SPECIAL, EXEMPLARY, OR CONSEQUENTIAL
# DAMAGES (INCLUDING, BUT NOT LIMITED TO, PROCUREMENT OF SUBSTITUTE GOODS OR
# SERVICES; LOSS OF USE, DATA, OR PROFITS; OR BUSINESS INTERRUPTION) HOWEVER
# CAUSED AND ON ANY THEORY OF LIABILITY, WHETHER IN CONTRACT, STRICT LIABILITY,
# OR TORT (INCLUDING NEGLIGENCE OR OTHERWISE) ARISING IN ANY WAY OUT OF THE USE
# OF THIS SOFTWARE, EVEN IF ADVISED OF THE POSSIBILITY OF SUCH DAMAGE.
#
"""``tau target create`` subcommand."""

<<<<<<< HEAD
import os
=======
>>>>>>> 9833ff3b
from tau import util
from tau.error import ConfigurationError
from tau.storage.levels import STORAGE_LEVELS
from tau.cli import arguments
from tau.cli.cli_view import CreateCommand
from tau.model.target import Target
from tau.model.compiler import Compiler
from tau.cf.compiler import CompilerFamily, CompilerRole, CompilerInfo, CC_ROLE, CXX_ROLE
from tau.cf.compiler.mpi import MpiCompilerFamily, MPI_CXX_ROLE, MPI_CC_ROLE, MPI_FC_ROLE
from tau.cf.compiler.installed import InstalledCompiler, InstalledCompilerFamily
from tau.cf.target import host
from tau.cf.target import Architecture, OperatingSystem, TauArch 

class TargetCreateCommand(CreateCommand):
    """``tau target create`` subcommand."""
    
    def parse_compiler_flags(self, args):
        """Parses host compiler flags out of the command line arguments.
         
        Args:
            args: Argument namespace containing command line arguments
             
        Returns:
            Dictionary of installed compilers by role keyword string.
             
        Raises:
            ConfigurationError: Invalid command line arguments specified
        """
        compiler_keys = set(CompilerRole.keys())
        all_keys = set(args.__dict__.keys())
        given_keys = compiler_keys & all_keys
        missing_keys = compiler_keys - given_keys
        self.logger.debug("Given compilers: %s", given_keys)
        self.logger.debug("Missing compilers: %s", missing_keys)
        compilers = {}
<<<<<<< HEAD
        if not hasattr(args, "tau_makefile"):
            for family_attr, family_cls in [('host_family', CompilerFamily), ('mpi_family', MpiCompilerFamily)]:
                try:
                    family_arg = getattr(args, family_attr)
                except AttributeError as err:
                    # User didn't specify that argument, but that's OK
                    self.logger.debug(err)
                    continue
                else:
                    delattr(args, family_attr)
                try:
                    family_comps = InstalledCompilerFamily(family_cls(family_arg))
                except KeyError:
                    self.parser.error("Invalid compiler family: %s" % family_arg)
                for comp in family_comps:
                    self.logger.debug("args.%s=%r", comp.info.role.keyword, comp.absolute_path)
                    setattr(args, comp.info.role.keyword, comp.absolute_path)
                    compilers[comp.info.role] = comp
     
        compiler_keys = set(CompilerRole.keys())
        all_keys = set(args.__dict__.keys())
        given_keys = compiler_keys & all_keys
        missing_keys = compiler_keys - given_keys
        self.logger.debug("Given compilers: %s", given_keys)
        self.logger.debug("Missing compilers: %s", missing_keys)

        for key in given_keys:
            absolute_path = util.which(getattr(args, key))
            command = os.path.basename(absolute_path)
            role = CompilerRole.find(key)
            matching_info = CompilerInfo.find(command=command, role=role)
            if not matching_info:
                raise ConfigurationError("Unrecognized %s compiler '%s'" % (key, absolute_path))
            compilers[role] = InstalledCompiler(absolute_path, matching_info[0])
        
=======

        for key in given_keys:
            absolute_path = util.which(getattr(args, key))
            if not absolute_path:
                self.parser.error("Invalid compiler command: %s")
            role = CompilerRole.find(key)
            
            compilers[role] = InstalledCompiler(absolute_path, info)
        
        for family_attr, family_cls in [('host_family', CompilerFamily), ('mpi_family', MpiCompilerFamily)]:
            try:
                family_arg = getattr(args, family_attr)
            except AttributeError as err:
                # User didn't specify that argument, but that's OK
                self.logger.debug(err)
                continue
            else:
                delattr(args, family_attr)
            try:
                family_comps = InstalledCompilerFamily(family_cls(family_arg))
            except KeyError:
                self.parser.error("Invalid compiler family: %s" % family_arg)
            for comp in family_comps:
                self.logger.debug("args.%s=%r", comp.info.role.keyword, comp.absolute_path)
                setattr(args, comp.info.role.keyword, comp.absolute_path)
                compilers[comp.info.role] = comp
     
>>>>>>> 9833ff3b
        for key in missing_keys:
            role = CompilerRole.find(key)
            try:
                compilers[role] = host.default_compiler(role)
            except ConfigurationError as err:
                self.logger.debug(err)
    
        # Check that all required compilers were found
        for role in CompilerRole.tau_required():
            if role not in compilers:
                raise ConfigurationError("%s compiler could not be found" % role.language,
                                         "See 'compiler arguments' under `%s --help`" % COMMAND)
                
        # Probe MPI compilers to discover wrapper flags
        for args_attr, wrapped_attr in [('mpi_include_path', 'include_path'), 
                                        ('mpi_library_path', 'library_path'),
                                        ('mpi_libraries', 'libraries')]:
            if not hasattr(args, args_attr):
                probed = set()
                for role in MPI_CC_ROLE, MPI_CXX_ROLE, MPI_FC_ROLE:
                    try:
                        comp = compilers[role]
                    except KeyError:
                        self.logger.debug("Not probing %s: not found", role)
                    else:
                        #self.logger.debug("%s: %s '%s'", role, comp.info.short_descr, comp.absolute_path)
                        probed.update(getattr(comp.wrapped, wrapped_attr))
                setattr(args, args_attr, list(probed))
        return compilers
    
    def _parse_tau_makefile(self, args):
        makefile = args.tau_makefile
        if not util.file_accessible(makefile):
            self.parser.error("Invalid TAU makefile: %s" % makefile)
        tau_arch_name = os.path.basename(os.path.dirname(os.path.dirname(makefile)))
        try:
            tau_arch = TauArch.find(tau_arch_name)
        except KeyError:
            raise ConfigurationError("TAU Makefile '%s' targets an unrecognized TAU architecture: %s" % 
                                     (makefile, tau_arch_name))
        self.logger.info("Parsing TAU Makefile '%s' to populate command line arguments:", makefile)
        args.host_arch = tau_arch.architecture.name
        self.logger.info("  --host-arch='%s'", args.host_arch)
        args.host_os = tau_arch.operating_system.name
        self.logger.info("  --host-os='%s'", args.host_os)
        args.tau_source = os.path.abspath(os.path.join(os.path.dirname(makefile), '..', '..'))
        self.logger.info("  --tau='%s'", args.tau_source)
        with open(makefile, 'r') as fin:
            compiler_parts = ("FULL_CC", "FULL_CXX", "TAU_F90")
            package_parts = {"BFDINCLUDE": ("binutils_source", lambda x: os.path.dirname(x.lstrip("-I"))), 
                             "UNWIND_INC": ("libunwind_source", lambda x: os.path.dirname(x.lstrip("-I"))),
                             "PAPIDIR": ("papi_source", os.path.abspath),
                             "PDTDIR": ("pdt_source", os.path.abspath),
                             "SCOREPDIR": ("scorep_source", os.path.abspath)}
            tau_r = ''
            for line in fin:
                if line.startswith('#'):
                    continue
                try:
                    key, val = [x.strip() for x in line.split('=', 1)]
                except ValueError:
                    continue
                if key == 'TAU_R':
                    tau_r = val.split()[0]
                elif key in compiler_parts:
                    path = util.which(val.strip().split()[0].replace('$(TAU_R)', tau_r))
                    if not path:
                        self.logger.warning("Failed to parse %s in TAU Makefile '%s'", key, makefile)
                        continue
                    matching_info = CompilerInfo.find(os.path.basename(path))
                    if matching_info:
                        if len(matching_info) > 1:
                            self.logger.warning("Ambiguous compiler '%s' in TAU Makefile '%s'", path, makefile)
                        comp = InstalledCompiler(path, matching_info[0])
                        attr = comp.info.role.keyword
                        setattr(args, attr, comp.absolute_path)
                        self.logger.info("  --%s='%s'", attr.lower().replace("_", "-"), comp.absolute_path)
                        while comp.wrapped:
                            comp = comp.wrapped
                            attr = comp.info.role.keyword
                            setattr(args, attr, comp.absolute_path)
                            self.logger.info("  --%s='%s'", attr.lower().replace("_", "-"), comp.absolute_path)
                elif key in package_parts:
                    attr, operator = package_parts[key]
                    path = val.strip()
                    if not path:
                        path = "None"
                    else:
                        path = operator(path)
                        if not os.path.exists(path):
                            self.logger.warning("'%s' referenced by TAU Makefile '%s' doesn't exist",  path, makefile)
                            continue
                    setattr(args, attr, path)
                    self.logger.info("  --%s='%s'", attr.replace("_source", ""), path)

    def construct_parser(self):
        parser = super(TargetCreateCommand, self).construct_parser()
        group = parser.add_argument_group('host arguments')
        group.add_argument('--host-compilers',
                           help="select all host compilers automatically from the given family",
                           metavar='<family>',
                           dest='host_family',
                           default=host.preferred_compilers().name,
                           choices=CompilerFamily.family_names())
        group = parser.add_argument_group('Message Passing Interface (MPI) arguments')
        group.add_argument('--mpi-compilers', 
                           help="select all MPI compilers automatically from the given family",
                           metavar='<family>',
                           dest='mpi_family',
                           default=host.preferred_mpi_compilers().name,
                           choices=MpiCompilerFamily.family_names())
        parser.add_argument('--from-tau-makefile',
                            help="Populate target configuration from a TAU Makefile",
                            metavar='<path>',
                            dest='tau_makefile',
                            default=arguments.SUPPRESS)
        return parser
    
    def main(self, argv):
        args = self.parser.parse_args(args=argv)
        self.logger.debug('Arguments: %s', args)
        store = STORAGE_LEVELS[getattr(args, arguments.STORAGE_LEVEL_FLAG)[0]]

        if hasattr(args, "tau_makefile"):
            self._parse_tau_makefile(args)
            self.logger.debug('Arguments after parsing TAU Makefile: %s', args)
        
        compilers = self.parse_compiler_flags(args)
        self.logger.debug('Arguments after parsing compiler flags: %s', args)

        data = {attr: getattr(args, attr) for attr in self.model.attributes if hasattr(args, attr)}
        for keyword, comp in compilers.iteritems():
            self.logger.debug("%s=%s (%s)", keyword, comp.absolute_path, comp.info.short_descr)
            record = Compiler.controller(store).register(comp)
            data[comp.info.role.keyword] = record.eid
            
        return super(TargetCreateCommand, self).create_record(store, data)

COMMAND = TargetCreateCommand(Target, __name__)<|MERGE_RESOLUTION|>--- conflicted
+++ resolved
@@ -27,10 +27,7 @@
 #
 """``tau target create`` subcommand."""
 
-<<<<<<< HEAD
 import os
-=======
->>>>>>> 9833ff3b
 from tau import util
 from tau.error import ConfigurationError
 from tau.storage.levels import STORAGE_LEVELS
@@ -66,7 +63,7 @@
         self.logger.debug("Given compilers: %s", given_keys)
         self.logger.debug("Missing compilers: %s", missing_keys)
         compilers = {}
-<<<<<<< HEAD
+
         if not hasattr(args, "tau_makefile"):
             for family_attr, family_cls in [('host_family', CompilerFamily), ('mpi_family', MpiCompilerFamily)]:
                 try:
@@ -85,52 +82,15 @@
                     self.logger.debug("args.%s=%r", comp.info.role.keyword, comp.absolute_path)
                     setattr(args, comp.info.role.keyword, comp.absolute_path)
                     compilers[comp.info.role] = comp
-     
-        compiler_keys = set(CompilerRole.keys())
-        all_keys = set(args.__dict__.keys())
-        given_keys = compiler_keys & all_keys
-        missing_keys = compiler_keys - given_keys
-        self.logger.debug("Given compilers: %s", given_keys)
-        self.logger.debug("Missing compilers: %s", missing_keys)
-
-        for key in given_keys:
-            absolute_path = util.which(getattr(args, key))
-            command = os.path.basename(absolute_path)
-            role = CompilerRole.find(key)
-            matching_info = CompilerInfo.find(command=command, role=role)
-            if not matching_info:
-                raise ConfigurationError("Unrecognized %s compiler '%s'" % (key, absolute_path))
-            compilers[role] = InstalledCompiler(absolute_path, matching_info[0])
-        
-=======
-
+ 
         for key in given_keys:
             absolute_path = util.which(getattr(args, key))
             if not absolute_path:
                 self.parser.error("Invalid compiler command: %s")
+            command = os.path.basename(absolute_path)
             role = CompilerRole.find(key)
-            
-            compilers[role] = InstalledCompiler(absolute_path, info)
+            compilers[role] = InstalledCompiler.probe(absolute_path, role=role)
         
-        for family_attr, family_cls in [('host_family', CompilerFamily), ('mpi_family', MpiCompilerFamily)]:
-            try:
-                family_arg = getattr(args, family_attr)
-            except AttributeError as err:
-                # User didn't specify that argument, but that's OK
-                self.logger.debug(err)
-                continue
-            else:
-                delattr(args, family_attr)
-            try:
-                family_comps = InstalledCompilerFamily(family_cls(family_arg))
-            except KeyError:
-                self.parser.error("Invalid compiler family: %s" % family_arg)
-            for comp in family_comps:
-                self.logger.debug("args.%s=%r", comp.info.role.keyword, comp.absolute_path)
-                setattr(args, comp.info.role.keyword, comp.absolute_path)
-                compilers[comp.info.role] = comp
-     
->>>>>>> 9833ff3b
         for key in missing_keys:
             role = CompilerRole.find(key)
             try:
